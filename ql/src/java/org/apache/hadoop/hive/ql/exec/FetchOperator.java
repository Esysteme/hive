--- conflicted
+++ resolved
@@ -306,13 +306,6 @@
         ObjectInspector inputOI = currSerDe.getObjectInspector();
         ObjectConverter = ObjectInspectorConverters.getConverter(inputOI, convertedOI, job);
 
-<<<<<<< HEAD
-=======
-        job.set(IOConstants.PARTITION_COLUMNS,
-                currDesc.getProperties().getProperty(serdeConstants.LIST_COLUMNS));
-        job.set(IOConstants.PARTITION_COLUMNS_TYPES,
-                currDesc.getProperties().getProperty(serdeConstants.LIST_COLUMN_TYPES));
->>>>>>> ef26c7b1
       }
       if (isPartitioned) {
         row[1] = createPartValue(currDesc, partKeyOI);
